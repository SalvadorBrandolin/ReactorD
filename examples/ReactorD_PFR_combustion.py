import numpy as np
import reactord as rd

# Example: methane combustion reaction
# CH4 + 2 O2 ----> 2 H2O + CO2
# A  + 2B  ----> 2C + D


# We create the substance objects:
A = rd.Substance.from_thermo_database("methane")
B = rd.Substance.from_thermo_database("oxygen")
C = rd.Substance.from_thermo_database("water")
D = rd.Substance.from_thermo_database("co2")

# Then we create the mixture:
<<<<<<< HEAD
mixture = rd.mix.IdealGas([A, B, C, D])
=======
mixture = rd.mix.IdealGas(A=A,B=B,C=C,D=D)
>>>>>>> f8295828

# and the stoichiometry matrix:
stoichiometry = np.array([[-1, -2, 2, 1]])

# A function for the reaction rate is defined:
def rate1(concentrations, temperature):
    return 10000 * concentrations[0]


# Kinetics is instantiated and "concentration" are being used to make
# the calculations
kinetics = rd.Kinetics(mixture, [rate1], stoichiometry, "concentration")

# An instance of the stationary plug flow reactor class is instantiated
# at isothermic and isobaric conditions:
PFR = rd.idealreactor.StationaryPFR.set_isothermic_isobaric(
    mix=mixture,
    list_of_reactions=[rate1],
    stoichiometry=stoichiometry,
    kinetic_argument="partial_pressure",
    reactor_dim_minmax=[0, 1],
    transversal_area=1,
    isothermic_temperature=350,
    isobaric_pressure=5 * 101325,
    molar_flow_in={
        "methane": 100,
        "oxygen": 100,
        "water": 0,
        "carbon dioxide": 0,
    },
)

# Simulation:
solution = (
    PFR.simulate()
)<|MERGE_RESOLUTION|>--- conflicted
+++ resolved
@@ -13,11 +13,8 @@
 D = rd.Substance.from_thermo_database("co2")
 
 # Then we create the mixture:
-<<<<<<< HEAD
-mixture = rd.mix.IdealGas([A, B, C, D])
-=======
+
 mixture = rd.mix.IdealGas(A=A,B=B,C=C,D=D)
->>>>>>> f8295828
 
 # and the stoichiometry matrix:
 stoichiometry = np.array([[-1, -2, 2, 1]])
