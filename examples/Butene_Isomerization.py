--- conflicted
+++ resolved
@@ -16,11 +16,8 @@
 B.name = "B"
 
 # The mixture object is created:
-<<<<<<< HEAD
-mixture = rd.mix.IdealSolution(A = A, B= B)
-=======
+
 mixture = rd.mix.IdealSolution(A=A, B=B)
->>>>>>> d635b923
 
 # A function for the reaction rate is defined:
 def rate(concentrations, temperature):
