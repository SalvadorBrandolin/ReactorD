--- conflicted
+++ resolved
@@ -271,22 +271,14 @@
    "file_extension": ".py",
    "mimetype": "text/x-python",
    "name": "python",
-<<<<<<< HEAD
-   "version": "3.10.6 (main, Nov 14 2022, 16:10:14) [GCC 11.3.0]"
-=======
    "nbconvert_exporter": "python",
    "pygments_lexer": "ipython3",
    "version": "3.10.6"
->>>>>>> 16717d3c
   },
   "orig_nbformat": 4,
   "vscode": {
    "interpreter": {
-<<<<<<< HEAD
-    "hash": "44eb91f73ea2661bbbecc9f77111c56822635f905b8a2c5d2c14405903be0d49"
-=======
     "hash": "0da960acde017608603fcb155815528bc626e42a5841520214e4e02be5770591"
->>>>>>> 16717d3c
    }
   }
  },
