--- conflicted
+++ resolved
@@ -215,11 +215,7 @@
     @vectorize(signature="(),()->(m)", excluded={0})
     def reaction_enthalpies(self, temperature, pressure):
         """Eval reacion enthalpies.
-
-<<<<<<< HEAD
-        if "reaction_enthalpies" in self.kwargs.keys():
-            return self.kwargs.get("reaction_enthalpies")
-=======
+        
         Parameters
         ----------
         temperature : float
@@ -233,9 +229,8 @@
             reaction enthalpies with correction acording to the substance and
             temperature
         """
-        if "reaction_enthalpies" in self.options.keys():
-            return self.options.get("reaction_enthalpies")
->>>>>>> 0020ad9c
+        if "reaction_enthalpies" in self.kwargs.keys():
+            return self.kwargs.get("reaction_enthalpies")
 
         formation_correction = self.mix.formation_enthalpies_correction(
             temperature, pressure
@@ -252,13 +247,7 @@
     # ==================================================================
 
     def _std_reaction_enthalpies_set(self):
-<<<<<<< HEAD
-
         if "reaction_enthalpies" in self.kwargs.keys():
-=======
-        """Set standar reacion enthalpies."""
-        if "reaction_enthalpies" in self.options.keys():
->>>>>>> 0020ad9c
             pass
         else:
             self._std_reaction_enthalpies = (
