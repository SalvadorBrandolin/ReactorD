--- conflicted
+++ resolved
@@ -64,34 +64,26 @@
     """
 
     def __init__(
-<<<<<<< HEAD
-            self, name=None, mw=None, normal_boiling_point=None, 
-            normal_melting_point=None, tc=None, 
-            pc=None, omega=None, formation_enthalpy=None, 
-            formation_enthalpy_ig=None, 
-            g_formation=None, g_formation_ig=None, vaporization_enthalpy_t=None,
-            sublimation_enthalpy_t=None,volume_s_t=None, volume_l_tp=None,
-            volume_g_tp=None, heat_capacity_s_t=None, 
-            heat_capacity_l_t=None, heat_capacity_g_t=None,
-=======
             self, 
-            name: str=None, 
-            mw: str=None, 
-            normal_boiling_point: str=None, 
+            name=None, 
+            mw=None, 
+            normal_boiling_point=None, 
+            normal_melting_point=None, 
             tc=None, 
             pc=None, 
             omega=None, 
             formation_enthalpy=None, 
             formation_enthalpy_ig=None, 
-            formation_gibbs=None, 
-            formation_gibbs_ig=None, 
+            g_formation=None, 
+            g_formation_ig=None, 
+            vaporization_enthalpy_t=None,
+            sublimation_enthalpy_t=None,
             volume_s_t=None, 
-            volume_l_tp=None, 
+            volume_l_tp=None,
             volume_g_tp=None, 
             heat_capacity_s_t=None, 
             heat_capacity_l_t=None, 
             heat_capacity_g_t=None,
->>>>>>> 8fce6b97
             thermal_conductivity_l_tp=None, 
             thermal_conductivity_g_tp=None, 
             viscosity_l_tp=None, 
@@ -149,15 +141,10 @@
             omega=chemobj.omega, 
             formation_enthalpy=chemobj.Hfm, 
             formation_enthalpy_ig=chemobj.Hfgm, 
-<<<<<<< HEAD
             vaporization_enthalpy_t=chemobj.EnthalpyVaporization,
             sublimation_enthalpy_t=chemobj.EnthalpySublimation,
             g_formation=chemobj.Gfm, 
             g_formation_ig=chemobj.Gfgm, 
-=======
-            formation_gibbs=chemobj.Gfm, 
-            formation_gibbs_ig=chemobj.Gfgm, 
->>>>>>> 8fce6b97
             volume_s_t=chemobj.VolumeSolid, 
             volume_l_tp=chemobj.VolumeLiquid, 
             volume_g_tp=chemobj.VolumeGas, 
@@ -171,22 +158,19 @@
         )
         return substance_object
 
-<<<<<<< HEAD
-    def vaporization_enthalpy(self,T):
-        return self._vaporization_enthalpy_t(T)    
-
-    def sublimation_enthalpy(self,T):
-        return self._sublimation_enthalpy_t(T)    
-
-    def fusion_enthalpy(self, T):
-        return self._sublimation_enthalpy_t(T)-self._vaporization_enthalpy_t(T)
-
-    def volume_solid(self, T):
-        return self._volume_s_t(T)
-=======
+    def vaporization_enthalpy(self, temperature):
+        return self._vaporization_enthalpy_t(temperature)    
+
+    def sublimation_enthalpy(self,temperature):
+        return self._sublimation_enthalpy_t(temperature)    
+
+    def fusion_enthalpy(self, temperature):
+        fusion_h = self._sublimation_enthalpy_t(temperature)
+                   - self._vaporization_enthalpy_t(temperature)
+        return fusion_h 
+
     def volume_solid(self, temperature):
         return self._volume_s_t(temperature)
->>>>>>> 8fce6b97
 
     def volume_liquid(self, temperature, pressure):
         return self._volume_l_tp(temperature, pressure)
