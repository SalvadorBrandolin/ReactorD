--- conflicted
+++ resolved
@@ -1,9 +1,5 @@
-<<<<<<< HEAD
 """Utils module."""
-from collections.abc import Callable
-=======
 from typing import Callable
->>>>>>> 1d2e60e8
 
 import numpy as np
 
