"""PFR adiabatic energy balance module."""
from IPython.display import display

import numpy as np

from reactord.flowreactors.stationary_1d.pfr.pfr import PFR

from sympy import symbols


class Adiabatic:
    """PFR Adiabatic energy balance class.

    Parameters
    ----------
    temperature_in_or_out : dict
    temperature of each substance in the inlet or outlet position.

    Raises
    ------
    NotImplementedError
    Both in and out border condition for temperature not implemented.
    """

    def __init__(self, temperature_in_or_out: dict) -> None:
        self.t_in_or_out = temperature_in_or_out

        if self.t_in_or_out.get("in") and self.t_in_or_out.get("out"):
            raise NotImplementedError(
                "Both in and out border condition for temperature not"
                " implemented."
            )

        if self.t_in_or_out.get("in"):
            self.t_value = self.t_in_or_out.get("in")
        else:
            self.t_value = self.t_in_or_out.get("out")

    @property
    def irepr(self):
        """Represent for ipython."""
        display(symbols(self.__repr__()[0]))
        display(symbols(self.__repr__()[1]))

    def initial_profile(self, reactor: PFR):
        """Set initial energy profile in adiabatic PFR.

        Parameters
        ----------
        reactor : PFR
            PFR object

        Returns
        -------
        ndarray
            initial temperature profile in all grid
        """
        reactor.kinetic.set_dh_function()
        return np.full(reactor.grid_size, self.t_value)

    def update_profile(self, reactor: PFR, variables):
        """Update profile."""
        reactor.temperature_profile = variables[-2, :]
        reactor.refrigerant_temperature_profile = None

    def border_conditions(self, reactor: PFR):
        """Set border conditions.

        Parameters
        ----------
        reactor : PFR
            PFR object

        Returns
        -------
        ndarray
            array with temperature in the inlet and outlet reactor
        """
        return self.t_in_or_out.get("in"), self.t_in_or_out.get("out")

    def evaluate_balance(self, reactor: PFR):
        """Evaluate energy balance.

        Parameters
        ----------
        reactor : PFR
            PFR object

        Returns
        -------
        ndarray
            Temperature rate of each substance on each reactor's z
        """
        delta_hs = reactor.kinetic.dhs_evaluate(
            reactor.temperature_profile, reactor.pressure_profile
        )
        cps = reactor.mix.mix_heat_capacity(
            reactor.mole_fraction_profile,
            reactor.temperature_profile,
            reactor.pressure_profile,
        )
        total_mole_flows = reactor.mass_profile.sum(axis=0)

        numerator = -np.multiply(delta_hs, reactor.r_rates_profile).sum(axis=0)
        denominator = np.multiply(cps, total_mole_flows)

        return np.divide(numerator, denominator)

    def __repr__(self) -> str:
<<<<<<< HEAD
        latex1 = r"\frac{dT}{dz}=\frac{\sum\Delta{H_j}_{(TP)}r_{j}}{{c_p}_{mix}{\sum}F_i}"
        latex2 = r"\frac{dT_r}{dz}=0"
        return latex1, latex2
=======
        """Represent equation of PFR adiabatic energy balance."""
        latex = (
            r"\frac{dT}{dz}=\frac{\sum \Delta {H_j}_{(T,P)} r_{j}} {{c_p}_{mi",
            r"x} \sum F_i}",
            r"\frac{dT_r}{dz}=0",
        )
        return latex
>>>>>>> 51c1ebcd
<|MERGE_RESOLUTION|>--- conflicted
+++ resolved
@@ -107,16 +107,6 @@
         return np.divide(numerator, denominator)
 
     def __repr__(self) -> str:
-<<<<<<< HEAD
         latex1 = r"\frac{dT}{dz}=\frac{\sum\Delta{H_j}_{(TP)}r_{j}}{{c_p}_{mix}{\sum}F_i}"
         latex2 = r"\frac{dT_r}{dz}=0"
         return latex1, latex2
-=======
-        """Represent equation of PFR adiabatic energy balance."""
-        latex = (
-            r"\frac{dT}{dz}=\frac{\sum \Delta {H_j}_{(T,P)} r_{j}} {{c_p}_{mi",
-            r"x} \sum F_i}",
-            r"\frac{dT_r}{dz}=0",
-        )
-        return latex
->>>>>>> 51c1ebcd
