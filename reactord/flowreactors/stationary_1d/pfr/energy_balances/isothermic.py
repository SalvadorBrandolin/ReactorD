--- conflicted
+++ resolved
@@ -77,12 +77,6 @@
         return np.zeros(reactor.grid_size)
 
     def __repr__(self) -> str:
-<<<<<<< HEAD
         latex1 = r"\frac{dT}{dz}=0"
         latex2= r"\frac{dT_r}{dz}=0"
         return latex1, latex2
-=======
-        """Represent equation of PFR isothermic energy balance."""
-        latex = (r"\frac{dT}{dz}=0", r"\frac{dT_r}{dz}=0")
-        return latex
->>>>>>> 51c1ebcd
