"""Reactorbase module."""
from abc import ABCMeta, abstractmethod
from typing import Callable, List

from reactord.kinetics import Kinetics
from reactord.mix import AbstractMix


class ReactorBase(metaclass=ABCMeta):
    """Abstract class interface for each reactor in ReactorD.
    
    Parameters
    ----------
    mix : AbstractMix
        Mix object defined with all the substances present in the system
        This object represents properties of mixture of substances 
        in the reactor
    list_of_reactions : list[Callable]
        Array that constains kinetic laws for each reaction defined by user
        Laws are add in form of functions like: 
        function(composition, temperature) 
        where composition is a (number_of_components) dimension array 
        that contains the partial pressures [Pa] or the concentrations 
        of the substances.
    stoichiometry : list
        array or list containing the stoichiometric coefficients of
        all the substances involved in the reactive system. the
        substances that do not participate in a reaction but are present
        in the reactive system, must have a zero as stoichiometric
        coefficient.
    
    kinetic_argument : str
        string that indicates on wich concentration unit meassure the
        kinetic rate function are evaluated. Avaliable options:
        'concentration', 'partial_pressure'
    """

    _name: str = ""
    _kinetics: Kinetics = None
    _mix: AbstractMix = None
    _list_of_reactions: List[Callable] = []
    _stoichiometry: list = []
    _kinetic_argument: str = ""

    _catalyst_operation: str = ""
    _thermal_operation: str = ""
    _pressure_operation: str = ""

    _mass_balance_func: Callable = None
    _temperature_balance_func: Callable = None
    _pressure_balance_func: Callable = None

    def __init__(
        self,
        mix: AbstractMix,
        list_of_reactions: List[Callable],
        stoichiometry: list,
        kinetic_argument: str,
        **options,
    ) -> None:
         
        self.options = options
        self.options["_not_reaction_enthalpies"] = True

        self._kinetics = Kinetics(
            list_of_reactions=list_of_reactions,
            mix=mix,
            stoichiometry=stoichiometry,
            kinetic_argument=kinetic_argument,
            options=self.options,
        )

    # ==================================================================
    # Common parameters for all reactors.
    # ==================================================================

    @property
    def kinetics(self):
        """Get Kinetics.
        
        Method to Kinetics class instantiation

        Returns
        -------
        Kinetics
            Kinetics class instantiation.
        """
        return self._kinetics

    @kinetics.setter
    def kinetics(self, new_kinetics):
        """Set knew kinetics object.
        
        Method to asign a new instantiation of the reactor kinetics.
        Validates that the asigned object is acctualy a Kinetics
        instantiation.

        Parameters
        ----------
        new_kinetics : Kinetics
            Kinetics class instantiation.

        Raises
        ------
        ValueError
            The assigned value is not a Kinetics instantiation object.
        """
        if isinstance(new_kinetics, Kinetics):
            self._kinetics = new_kinetics
        else:
            raise ValueError(
                "The assigned value to the reactor's kinetics "
                " attribute must be a Kinetics instance object."
            )

    @property
    def mix(self):
        """Get mix.
        
        Method to instance Mixture object 
        Mixture object is stored only on the Kinetics object to
        prevent multiple mixture objects on the same reactor.

        Returns
        -------
        AbstractMix
            Mixture object.
        """
        return self._kinetics.mix

    @mix.setter
    def mix(self, new_mix: AbstractMix):
        """Set New Mix object.
       
        Method to assign a new mixture object to the reactor. The
        method replaces the mixture inside the kinetic object.

        Parameters
        ----------
        new_mix : AbastractMix
            Mixture object.

        Returns
        -------
        AbstractMix
            Mixture object. 
        """
        self._kinetics.mix = new_mix

    @property
    def list_of_reactions(self):
        """Get list of reactions.
        
        List that contains the functions to eval each law kinetic reaction.
        Method to store list_of_reactions in Kinetics object

        Returns
        -------
        List[Callable]
            List that contains the functions to eval each reaction.
        """
        return self._kinetics.list_of_reactions

    @list_of_reactions.setter
<<<<<<< HEAD
    def list_of_reactions(self, new_list_of_reactions: list[Callable]):
        """Set new list of reactions.
        
        Method to assign a new list of reactions to the reactor. The
=======
    def list_of_reactions(self, new_list_of_reactions: List[Callable]):
        """Method to assign a new list of reactions to the reactor. The
>>>>>>> 1d2e60e8
        method replaces the list of reactions inside the kinetic object.


        Parameters
        ----------
        new_list_of_reactions : List[Callable]
            List that contains the functions to eval each reaction.
        """
        self._kinetics.list_of_reactions = new_list_of_reactions

    @property
    def stoichiometry(self):
        """Get stoichiometry.
        
        Array with stoichimetry information.
        Method to store list_of_reactions in Kinetics object


        Returns
        -------
        numpy.ndarray[float]
            numpy.ndarray that contains Stoichimetry array.
        """
        return self._kinetics.stoichiometry

    @stoichiometry.setter
    def stoichiometry(self, new_stoichiometry):
        """Set new stoichiometry.
        
        Stoichimetry array replaces on the Kinetics object.

        Parameters
        ----------
        new_stoichiometry : list or numpy.ndarray[float]
            Stoichimetry matrix.
        """
        self._kinetics.stoichiometry = new_stoichiometry

    @property
    def kinetic_argument(self):
        """Argument to eval the kinetics function.

        Returns
        -------
        str
            Argument to eval the kinetic functions. Alternatives:
            "concentration", "partial_pressure".
        """
<<<<<<< HEAD
        return self._kinetics.stoichiometry
=======

        return self._kinetics.kinetic_argument
>>>>>>> 1d2e60e8

    @kinetic_argument.setter
    def kinetic_argument(self, new_kinetics_argument: str):
        """Eval kinetic with new argument.

        Argument to eval the kinetics function replaced in the
        Kinetics object.

        Explain better: # TODO

        Parameters
        ----------
        new_kinetics_argument : str
            Argument to eval the kinetic functions. Alternatives:
            "concentration", "partial_pressure".
        """
        self._kinetics.kinetic_argument = new_kinetics_argument

    # ==================================================================
    # Abastract methods
    # Settings for mass, energy and pressure balance.
    # ==================================================================

    @abstractmethod
    def set_mass_balance_data(self):
        """Receive mass balance parameters.
        
        Method that receives and instantiates the neccesary
        parameters to solve the mass balance in the reactor's bulk
        phase as attributes of the reactor. The method returns None.

        Raises
        ------
        NotImplementedError
            Abstract method not implemented.
        """
        raise NotImplementedError("Abstract method not implemented.")

    @abstractmethod
    def set_isothermic_operation(self):
        """Receive isothermic parameters.
        
        Method that receives and instantiates the neccesary
        parameters to solve the isothermic energy balance in the
        reactor's bulk. The method returns None.

        Raises
        ------
        NotImplementedError
            Abstract method not implemented.
        """
        raise NotImplementedError("Abstract method not implemented.")

    @abstractmethod
    def set_adiabatic_operation(self):
        """Receive adiabatic parameters.
        
        Method that receives and instantiates the neccesary
        parameters to solve the adiabatic energy balance in the
        reactor's bulk. The method returns None.

        Raises
        ------
        NotImplementedError
            Abstract method not implemented.
        """
        raise NotImplementedError("Abstract method not implemented.")

    @abstractmethod
    def set_non_isothermic_operation(self):
        """Receive non isothermic parameters.
        
        Method that receives and instantiates the neccesary
        parameters to solve the non isothermic energy balance in the
        reactor's bulk. The method returns None.

        Raises
        ------
        NotImplementedError
            Abstract method not implemented.
        """
        raise NotImplementedError("Abstract method not implemented.")

    @abstractmethod
    def set_isobaric_operation(self):
        """Receive isobaric parameters.
        
        Method that receives and instantiates the neccesary
        parameters to solve the isobaric pressure balance in the
        reactor's bulk phase. The method returns None.

        Raises
        ------
        NotImplementedError
            Abstract method not implemented.
        """
        raise NotImplementedError("Abstract method not implemented.")

    @abstractmethod
    def set_non_isobaric_operation(self):
        """Receive non isobaric operation.
        
        Method that receives and instantiates the neccesary
        parameters to solve the non isobaric pressure balance in the
        reactor's bulk phase. The method returns None.

        Raises
        ------
        NotImplementedError
            Abstract method not implemented.
        """
        raise NotImplementedError("Abstract method not implemented.")

    # ==================================================================
    # Solvers aditional data needed - general used methods
    # ==================================================================

    @abstractmethod
    def _grid_builder(self) -> None:
<<<<<<< HEAD
        """Build a grid.
        
        Method to build the grid of independent variables.
        Receives lower and upper boundaries for each independent
=======
        """

        Method to build the grid of independent variables.
        Recieves lower and upper boundaries for each independent
>>>>>>> 1d2e60e8
        variable and also the number of discretization intervals
        for each defined range.

        Example:

        A discontinuous tank reactor solved from time 0 s to 3600 s,
        using 10 second as time step, should recieve something like:

        time_span = [0, 3600]
        time_step = 10

        The return of the method should seems like:

        return numpy.linspace(time_span[0], time_span[1], time_step)

        More explanation needed: # TODO

        Raises
        ------
        NotImplementedError
            Abstract method not implemented.
        """
        raise NotImplementedError("Abstract method not implemented.")

    @abstractmethod
    def _border_cond_and_initial_guesses(self) -> None:
        """Construct the solver needs.

        Constructs the border conditions for the differential
        equations that represents the bulk phase behaviour. Also, may
        return intial guesses for the specifics solvers. The format
        of the method's output correponds with the reactor's algebra.

        Explain the output: # TODO

        Raises
        ------
        NotImplementedError
            Abstract method not implemented.
        """
        raise NotImplementedError("Abstract method not implemented.")

    # ==================================================================
    # Balances
    # ==================================================================

    @abstractmethod
    def _mass_balance(self) -> None:
        """Eval mass balance.
        
        Method that evals and returns the evaluated reactor's bulk
        mass balances. The format of the method's returns corresponds
        to the specific solver needs.

        Explain the output: # TODO

        Raises
        ------
        NotImplementedError
            Abstract method not implemented.
        """
        raise NotImplementedError("Abstract method not implemented.")

    @abstractmethod
    def _energy_balance(self) -> None:
        """Eval energy balance.
        
        Method that evals and returns the evaluated reactor's bulk
        energy balance. The format of the method's returns corresponds
        to the specific solver needs.

        Explain the output: # TODO

        Raises
        ------
        NotImplementedError
            Abstract method not implemented.
        """
        raise NotImplementedError("Abstract method not implemented.")

    @abstractmethod
    def _pressure_balance(self) -> None:
        """Eval pressure balance.
        
        Method that evals and returns the evaluated reactor's bulk
        pressure balance. The format of the method's returns corresponds
        to the specific solver needs.

        Explain the output: # TODO

        Raises
        ------
        NotImplementedError
            Abstract method not implemented.
        """
        raise NotImplementedError("Abstract method not implemented.")

    @abstractmethod
    def _refrigerant_energy_balance(self) -> None:
        """Eval regrigerant energy balance.
       
        Method that evals and returns the evaluated refrigerant
        energy balance. The format of the method's returns corresponds
        to the specific solver needs.

        Explain the output: # TODO

        Raises
        ------
        NotImplementedError
            Abstract method not implemented.
        """
        raise NotImplementedError("Abstract method not implemented.")

    @abstractmethod
    def simulate(self) -> None:
        """Simulate reactor.
        
        Simulate the reactor given the mass_balance_data,
        energy_balance_data, pressure_balance_data.

        Explain the output: # TODO

        Raises
        ------
        NotImplementedError
            Abstract method not implemented.
        """
        raise NotImplementedError("Abstract method not implemented.")

    # ==================================================================
    # Specifics mass balances
    # ==================================================================

    @abstractmethod
    def _homogeneous_mass_balance(self) -> None:
        """Eval homogeneous mass balance.

        Raises
        ------
        NotImplementedError
            Abstract method not implemented.
        """
        raise NotImplementedError("Abstract method not implemented.")

    @abstractmethod
    def _heterogeneous_mass_balance(self) -> None:
        """Eval heterogeneous mass balance.

        Raises
        ------
        NotImplementedError
            Abstract method not implemented.
        """
        raise NotImplementedError("Abstract method not implemented.")

    # ==================================================================
    # Specifics energy balances
    # ==================================================================

    @abstractmethod
    def _isothermic_energy_balance(self) -> None:
        """Eval isothermic energy balance.

        Raises
        ------
        NotImplementedError
            Abstract method not implemented.
        """
        raise NotImplementedError("Abstract method not implemented.")

    @abstractmethod
    def _homogeneous_adiabatic_energy_balance(self) -> None:
        """Eval homogeneous adiabatic energy balance.

        Raises
        ------
        NotImplementedError
            Abstract method not implemented.
        """
        raise NotImplementedError("Abstract method not implemented.")

    @abstractmethod
    def _heterogeneous_adiabatic_energy_balance(self) -> None:
        """Eval heterogeneous adiabatic energy balance.

        Raises
        ------
        NotImplementedError
            Abstract method not implemented.
        """
        raise NotImplementedError("Abstract method not implemented.")

    @abstractmethod
    def _homogeneous_non_isothermic_energy_balance(self) -> None:
        """Eval homogeneous non isothermic energy balance.

        Raises
        ------
        NotImplementedError
            Abstract method not implemented.
        """
        raise NotImplementedError("Abstract method not implemented.")

    @abstractmethod
    def _heterogeneous_non_isothermic_energy_balance(self) -> None:
        """Eval heterogeneous non isothermic energy balance.

        Raises
        ------
        NotImplementedError
            Abstract method not implemented.
        """
        raise NotImplementedError("Abstract method not implemented.")

    # ==================================================================
    # Specifics pressure balances
    # ==================================================================
    @abstractmethod
    def _isobaric_pressure_balance(self) -> None:
        """Eval isobaric pressure balance.

        Raises
        ------
        NotImplementedError
            Abstract method not implemented.
        """
        raise NotImplementedError("Abstract method not implemented.")

    @abstractmethod
    def _non_isobaric_pressure_balance(self) -> None:
        """Eval non isobaric pressure balance.

        Raises
        ------
        NotImplementedError
            Abstract method not implemented.
        """
        raise NotImplementedError("Abstract method not implemented.")

    # ==================================================================
    # Specifics solvers
    # ==================================================================
    @abstractmethod
    def _homogeneous_solver(self) -> None:
        """Solve homogeneous reactor.

        Raises
        ------
        NotImplementedError
            Abstract method not implemented.
        """
        raise NotImplementedError("Abstract method not implemented.")

    @abstractmethod
    def _heterogeneous_solver(self) -> None:
        """Solve heterogeneous reactor.

        Raises
        ------
        NotImplementedError
            Abstract method not implemented.
        """
        raise NotImplementedError("Abstract method not implemented.")<|MERGE_RESOLUTION|>--- conflicted
+++ resolved
@@ -162,17 +162,11 @@
         return self._kinetics.list_of_reactions
 
     @list_of_reactions.setter
-<<<<<<< HEAD
     def list_of_reactions(self, new_list_of_reactions: list[Callable]):
         """Set new list of reactions.
         
-        Method to assign a new list of reactions to the reactor. The
-=======
-    def list_of_reactions(self, new_list_of_reactions: List[Callable]):
-        """Method to assign a new list of reactions to the reactor. The
->>>>>>> 1d2e60e8
+        Method to assign a new list of reactions to the reactor. The    
         method replaces the list of reactions inside the kinetic object.
-
 
         Parameters
         ----------
@@ -219,12 +213,7 @@
             Argument to eval the kinetic functions. Alternatives:
             "concentration", "partial_pressure".
         """
-<<<<<<< HEAD
-        return self._kinetics.stoichiometry
-=======
-
         return self._kinetics.kinetic_argument
->>>>>>> 1d2e60e8
 
     @kinetic_argument.setter
     def kinetic_argument(self, new_kinetics_argument: str):
@@ -344,17 +333,10 @@
 
     @abstractmethod
     def _grid_builder(self) -> None:
-<<<<<<< HEAD
         """Build a grid.
         
         Method to build the grid of independent variables.
         Receives lower and upper boundaries for each independent
-=======
-        """
-
-        Method to build the grid of independent variables.
-        Recieves lower and upper boundaries for each independent
->>>>>>> 1d2e60e8
         variable and also the number of discretization intervals
         for each defined range.
 
