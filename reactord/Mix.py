import numpy as np
from abc import ABCMeta, abstractmethod
from scipy.integrate import quad
from substance import Substance


class Abstract_Mix(metaclass = ABCMeta):
    """Mixture object abstract class.

        Parameters
        ----------
        substance_list : ndarray or list[Substance objects]
            list or array of Substance objects."""

    @abstractmethod
    def __init__(self):
        pass        

    @abstractmethod
    def concentrations(self):
        """Concentrations of the mixtures substances at the given moles 
        of each compound, temperature and pressure.
        
        Parameters:
        moles: ndarray or list [float]
            moles of each substance
        temperature: float
            Temperature [K]
        pressure: float
           Total Pressure [Pa]
                
        Returns
        -------
        ndarray [float]
            ndarray that contains the concentrations of the mixture's 
            substances [mol/m^3]
        """
        pass

    @abstractmethod
    def volume(self):
        """Method that returns the volume of the mixture.

        Parameters
        ----------
        moles: ndarray or list [float]
            moles of each substance
        temperature: float
            Temperature [K]
        pressure: float
           Total Pressure [Pa]

        Returns
        -------
        float
            volume of the mixture [m^3]
        """
        pass

    @abstractmethod
    def mix_heat_capacity(self):
        """Method that returns the heat capacity of the mixture.

        Parameters
        ----------
        moles: ndarray or list [float]
            moles of each substance
        temperature: float
            Temperature [K]
        pressure: float
           Total Pressure [Pa]

        Returns
        -------
        float
            heat capacity of the mixture [j/mol/K)] 
        """      
        pass
    
<<<<<<< HEAD
 #   @abstractmethod
 #   def pure_heat_capacities_integral(self):
 #       pass
=======
    @abstractmethod
    def formation_enthalpies_correction(self):
        pass
>>>>>>> 8fce6b97

# Other methods (Inhereted but not implemented in subclasses)
    def mol_fracations(self, moles):
        """method that calculates the molar fractions of the mixture

        Parameters
        ----------
        moles: ndarray or list [float]
            moles of each substance

        Returns
        -------
        ndarray
            array that contains the molar fractions of mixture's 
            substances
        """
        total_moles = np.sum(moles, axis=0)
        zi = np.divide(moles, total_moles)
        return zi

    def partial_pressures(self, moles, temperature, pressure):
        """method that calculates the partial pressures of the mixture

        Parameters
        ----------
        moles: ndarray or list [float]
            moles of each substance
        temperature: float
            Temperature [K]
        pressure: float
           Total Pressure [Pa]

        Returns
        -------
        ndarray
            array that contains the partial pressures of mixture's 
            substances
        """
        zi = self.mol_fracations(moles)
        partial_pressures= np.multiply(zi, pressure)
        return partial_pressures

    def partial_P_2_conc (self, partial_pressures, temperature):
        R= 8.31446261815324 # J/mol.K
        self.partial_pressures= np.array(partial_pressures)
        conc= self.partial_pressures /(R*temperature) # mol/m^3
        return conc

    def __len__(self):
        return len(self.substances)
    
    def __str__ (self):
        string=(f"The mixture contains the following" 
                f" {len(self.substances)} components:\n")
        for i,substance in enumerate (self.substances):
            string = string + substance.name.capitalize() + "\n"     
        return string

class Liquid_Mix(Abstract_Mix):

    def __init__(self, substance_list):
        self.substances = substance_list
        self.formation_enthalpies = self.formation_enthalpies_correction()
            
        
    def concentrations(self, moles, temperature, pressure):
        zi = self.mol_fracations(moles)      
        molar_volumes = np.array(
        [substance.volume_liquid(temperature, pressure) 
        for substance in self.substances]
        )                        

        total_molar_vol = np.dot(zi,molar_volumes)
        concentrations = np.divide(zi, total_molar_vol) #moles/m^3     
        return concentrations

    def volume(self, moles, temperature, pressure):  
        pure_volumes = np.array(
            [substance.volume_liquid(temperature, pressure) 
            for substance in self.substances]
        )
        return np.dot(pure_volumes, moles)        

    def mix_heat_capacity(self, moles, temperature, pressure):
        zi = self.mol_fracations(moles)
        pure_cp = np.array(
            [substance.heat_capacity_liquid(temperature) 
            for substance in self.substances]
        )
        mix_cp = np.dot(zi, pure_cp)
        return mix_cp
<<<<<<< HEAD

    def formation_enthalpies_correction(self):
        #for substance in self.substances:
        list = np.array([])
        for substance in self.substances:
            if substance.normal_melting_point > 298.15:
                dhs = substance.heat_capacity_solid_dt_integral(
                    298.15,substance.normal_melting_point
                )
                dhf = substance.fusion_enthalpy(substance.normal_melting_point)
                dhl = substance.heat_capacity_liquid_dt_integral(
                    substance.normal_melting_point,298.15
                    )
                print(dhs)
                print(dhf)
                print(dhl)
                print(substance.formation_enthalpy)

                list = np.append(list,substance.formation_enthalpy+dhs+dhf+dhl)
            else:
                list = np.append(list,substance.formation_enthalpy)
        return list

    


=======
    
    def formation_enthalpies_correction(
        self, 
        temperature: float, 
        *args
    ) -> list[float]:
        """Correction of the standard enthalpies of formation from 298.15 K and
       to 'temperature'. The pure substances heat_capacity_liquid are used.

        Parameters
        ----------
        temperature : float
            Temperature of correction [K].

        Returns
        -------
        ndarray
            Corrected enthalpy of formation of each pure substance in the 
            mixture [J/mol]. 
        """
        
>>>>>>> 8fce6b97
class IdealGas_Mix(Abstract_Mix):

    def __init__(self, substance_list : list[Substance]):
        self.substances = substance_list
        self.formation_enthalpies = [
                substance.formation_enthalpy_ig for substance in self.substances
            ]

    def concentrations(self, moles, temperature, pressure):
        zi = self.mol_fracations(moles)      
        
        molar_volumes = np.array(
            [substance.volume_gas(temperature, pressure) 
            for substance in self.substances]
        )

        total_molar_vol = np.dot(zi,molar_volumes)
        concentrations = np.divide(zi, total_molar_vol) #moles/m^3     
        return concentrations

    def volume(self, moles, temperature, pressure):
        pure_volumes = np.array(
            [substance.volume_gas(temperature, pressure) 
            for substance in self.substances]
        )
        return np.dot(pure_volumes, moles) 

    def mix_heat_capacity(self, moles, temperature, pressure):
        zi = self.mol_fracations(moles)
        pure_cp = np.array([
                            substance.heat_capacity_gas(temperature) 
                            for substance in self.substances]
        )
        mix_cp = np.dot(zi, pure_cp)
        return mix_cp
<<<<<<< HEAD
=======

    def formation_enthalpies_correction(self, temperature:float, *args):
        """Correction of the standard enthalpies of formation from 298.15 K and
        1 bar to 'temperature'.The pure substances heat_capacity_gas are used.

        Parameters
        ----------
        temperature : float
            Temperature of correction [K].

        Returns
        -------
        ndarray
            Corrected enthalpy of formation of each pure substance in the 
            mixture [J/mol].  
        """
        
        ref_temperature = 298.15
        correction_enthalpies = np.array([])

        for substance in self.substances:
            integral, err = quad(
                substance.heat_capacity_gas, ref_temperature, temperature
            )
            correction_enthalpies = np.append(
                (correction_enthalpies, integral)
            )
        
        return correction_enthalpies + self.formation_enthalpies
>>>>>>> 8fce6b97
<|MERGE_RESOLUTION|>--- conflicted
+++ resolved
@@ -77,16 +77,6 @@
         """      
         pass
     
-<<<<<<< HEAD
- #   @abstractmethod
- #   def pure_heat_capacities_integral(self):
- #       pass
-=======
-    @abstractmethod
-    def formation_enthalpies_correction(self):
-        pass
->>>>>>> 8fce6b97
-
 # Other methods (Inhereted but not implemented in subclasses)
     def mol_fracations(self, moles):
         """method that calculates the molar fractions of the mixture
@@ -177,7 +167,6 @@
         )
         mix_cp = np.dot(zi, pure_cp)
         return mix_cp
-<<<<<<< HEAD
 
     def formation_enthalpies_correction(self):
         #for substance in self.substances:
@@ -201,32 +190,6 @@
                 list = np.append(list,substance.formation_enthalpy)
         return list
 
-    
-
-
-=======
-    
-    def formation_enthalpies_correction(
-        self, 
-        temperature: float, 
-        *args
-    ) -> list[float]:
-        """Correction of the standard enthalpies of formation from 298.15 K and
-       to 'temperature'. The pure substances heat_capacity_liquid are used.
-
-        Parameters
-        ----------
-        temperature : float
-            Temperature of correction [K].
-
-        Returns
-        -------
-        ndarray
-            Corrected enthalpy of formation of each pure substance in the 
-            mixture [J/mol]. 
-        """
-        
->>>>>>> 8fce6b97
 class IdealGas_Mix(Abstract_Mix):
 
     def __init__(self, substance_list : list[Substance]):
@@ -261,36 +224,4 @@
                             for substance in self.substances]
         )
         mix_cp = np.dot(zi, pure_cp)
-        return mix_cp
-<<<<<<< HEAD
-=======
-
-    def formation_enthalpies_correction(self, temperature:float, *args):
-        """Correction of the standard enthalpies of formation from 298.15 K and
-        1 bar to 'temperature'.The pure substances heat_capacity_gas are used.
-
-        Parameters
-        ----------
-        temperature : float
-            Temperature of correction [K].
-
-        Returns
-        -------
-        ndarray
-            Corrected enthalpy of formation of each pure substance in the 
-            mixture [J/mol].  
-        """
-        
-        ref_temperature = 298.15
-        correction_enthalpies = np.array([])
-
-        for substance in self.substances:
-            integral, err = quad(
-                substance.heat_capacity_gas, ref_temperature, temperature
-            )
-            correction_enthalpies = np.append(
-                (correction_enthalpies, integral)
-            )
-        
-        return correction_enthalpies + self.formation_enthalpies
->>>>>>> 8fce6b97
+        return mix_cp