--- conflicted
+++ resolved
@@ -1,19 +1,10 @@
 import numpy as np
 from abc import ABCMeta, abstractmethod
-<<<<<<< HEAD
 from scipy.integrate import quad
 from substance import Substance
 
 
 class Abstract_Mix(metaclass = ABCMeta):
-=======
-from Substance import Substance
-from thermo.chemical import Chemical
-
-
-class Abstract_Mix(metaclass = ABCMeta):
-
->>>>>>> 56d91445
     """Mixture object abstract class.
 
         Parameters
@@ -121,20 +112,10 @@
 
 class Liquid_Mix(Abstract_Mix):
 
-<<<<<<< HEAD
     def __init__(self, substance_list):
         self.substances = substance_list
         self.formation_enthalpies = self.formation_enthalpies_correction()
             
-        
-=======
-    def enthalpies_formation_builder(self):
-        enthalpies_formation = [
-                substance.h_formation for substance in self.substances
-            ]
-        return enthalpies_formation
-
->>>>>>> 56d91445
     def concentrations(self, moles, temperature, pressure):
         zi = self.mol_fracations(moles)      
         molar_volumes = np.array(
@@ -186,17 +167,10 @@
 
 class IdealGas_Mix(Abstract_Mix):
 
-<<<<<<< HEAD
     def __init__(self, substance_list : list[Substance]):
         self.substances = substance_list
         self.formation_enthalpies = [
                 substance.formation_enthalpy_ig for substance in self.substances
-=======
-    def enthalpies_formation_builder(self):
-        enthalpies_formation = [
-                substance.h_formation_ig for substance in self.substances
->>>>>>> 56d91445
-            ]
         return enthalpies_formation
     
     def concentrations(self, moles, temperature, pressure):
