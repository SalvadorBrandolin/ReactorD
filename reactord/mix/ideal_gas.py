--- conflicted
+++ resolved
@@ -26,25 +26,6 @@
 
     Attributes
     ----------
-<<<<<<< HEAD
-    substances : list[Substance]
-        list of substance objects
-    """
-
-    def __init__(self, **substance_dict) -> None:
-        substance_list = [
-            value
-            if isinstance(value, Substance)
-            else Substance.from_thermo_database(value)
-            for value in substance_dict.values()
-        ]
-        self.substances: List[Substance] = substance_list
-
-    def concentrations(
-        self, moles: List[float], temperature: float, pressure: float
-    ) -> List[float]:
-        """Calculate concentrations of the mixture.
-=======
     phase_nature : str
         gas.
     substances : List [Substance]
@@ -63,7 +44,6 @@
             phase_nature="gas",
             viscosity_mixing_rule=viscosity_mixing_rule,
         )
->>>>>>> 48b2e5f2
 
     def volume(
         self,
