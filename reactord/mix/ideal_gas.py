<<<<<<< HEAD
"""Ideal gas Module."""
=======
from typing import List

>>>>>>> fbd58840
import numpy as np

from reactord.mix.abstract_mix import AbstractMix
from reactord.substance import Substance


class IdealGas(AbstractMix):
<<<<<<< HEAD
    """IdealGas object class.

    This class should be used when the mixture is considered an ideal gas.

    Parameters
    ----------
    substance_list : list [float]
        list of substance objects

    Attributes
    ----------
    substances : list [float]
        list of substance objects
    """

    def __init__(self, substance_list: list[Substance]):
=======
    def __init__(self, substance_list: List[Substance]):
>>>>>>> fbd58840
        self.substances = substance_list

    def concentrations(self, moles, temperature, pressure):
        """Calculate concentrations of the mixture.

        Parameters
        ----------
        moles : ndarray or list [float]
            Moles of each substance
        temperature : float
            System temperature
        pressure : float
            System pressure

        Returns
        -------
        ndarray or list [float]
            Concentration of each substance
        """
        zi = self.mol_fracations(moles)

        r = 8.31446261815324  # m3⋅Pa/K/mol
        density = pressure / (r * temperature)
        return np.multiply(zi, density)

    def volume(self, moles, temperature, pressure):
        """Calculate the volume of the mixture.

        Parameters
        ----------
        moles : ndarray or list [float]
            Moles of each substance
        temperature : float
            System temperature
        pressure : float
            System pressure

        Returns
        -------
        float
            Volume of the mixture
        """
        total_moles = np.sum(moles)

        r = 8.31446261815324  # m3⋅Pa/K/mol
        volume = total_moles * r * temperature / pressure
        return volume

    def mix_heat_capacity(self, moles, temperature, *args):
        """Calculate heat capacity of th mixture.

        Parameters
        ----------
        moles : ndarray or list [float]
            Moles of each substance
        temperature : float
            System temperature

        Returns
        -------
        float
            Heat capacity of the mixture
        """
        zi = self.mol_fracations(moles)
        pure_cp = np.array(
            [
                substance.heat_capacity_gas(temperature)
                for substance in self.substances
            ]
        )
        mix_cp = np.dot(zi, pure_cp)
        return mix_cp

    def _formation_enthalpies_set(self):
        """Return the ideal gas formation enthalpies in a ordered ndarray.

        Method that read the ideal gas formation enthalpies of mix
        and returns them in a ordered ndarray.

        Returns
        -------
        ndarray [float]
            Ideal gas formation enthalpies of each substance
        """
        enthalpies = np.array([])

        for substance in self.substances:
            enthalpies = np.append(enthalpies, substance.formation_enthalpy_ig)

        return enthalpies

    def formation_enthalpies_correction(self, temperature: float, *args):
        """Calculate the enthalpy of formation at the specified temperature.

        Method that corrects the enthalpy of formation of pure
        substances of 298.15 K 100000 Pa at the specified temperature
        using Kirchhoff's equation.

        Parameters
        ----------
        temperature : float
            Correction temperature for the formation enthalpies. [K]
        """
        enthalpies = np.array([])

        for substance in self.substances:
            enthalpies = np.append(
                enthalpies,
                substance.heat_capacity_gas_dt_integral(298.15, temperature),
            )

        return enthalpies<|MERGE_RESOLUTION|>--- conflicted
+++ resolved
@@ -1,9 +1,6 @@
-<<<<<<< HEAD
 """Ideal gas Module."""
-=======
 from typing import List
 
->>>>>>> fbd58840
 import numpy as np
 
 from reactord.mix.abstract_mix import AbstractMix
@@ -11,7 +8,6 @@
 
 
 class IdealGas(AbstractMix):
-<<<<<<< HEAD
     """IdealGas object class.
 
     This class should be used when the mixture is considered an ideal gas.
@@ -28,9 +24,6 @@
     """
 
     def __init__(self, substance_list: list[Substance]):
-=======
-    def __init__(self, substance_list: List[Substance]):
->>>>>>> fbd58840
         self.substances = substance_list
 
     def concentrations(self, moles, temperature, pressure):
