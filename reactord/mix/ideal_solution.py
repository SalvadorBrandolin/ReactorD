--- conflicted
+++ resolved
@@ -32,43 +32,6 @@
         Viscosity mixing rule method.
     """
 
-<<<<<<< HEAD
-    def __init__(self, **substance_dict) -> None:
-        substance_list = [
-            value
-            if isinstance(value, Substance)
-            else Substance.from_thermo_database(value)
-            for value in substance_dict.values()
-        ]
-        self.substances = substance_list
-
-    def concentrations(
-        self, moles: List[float], temperature: float, pressure: float
-    ) -> List[float]:
-        """Calculate concentrations of the mixture.
-
-        Parameters
-        ----------
-        moles : ndarray or list[float]
-            Moles of each substance
-        temperature : float
-            System temperature [T]
-        pressure : float
-            System pressure [Pa]
-
-        Returns
-        -------
-        ndarray or list [float]
-            Concentration of each substance [mol/m³]
-        """
-        mol_fractions = self.mol_fractions(moles)
-
-        molar_volumes = np.array(
-            [
-                substance.volume_liquid(temperature, pressure)
-                for substance in self.substances
-            ]
-=======
     def __init__(
         self,
         substance_list: List[Substance],
@@ -78,7 +41,6 @@
             substance_list=substance_list,
             phase_nature="liquid",
             viscosity_mixing_rule=viscosity_mixing_rule,
->>>>>>> 48b2e5f2
         )
 
     def volume(
@@ -117,16 +79,12 @@
         Returns
         -------
         float
-<<<<<<< HEAD
-            Volume of the mixture [m³]
-=======
             Mixture's molar volume. [m³/mol]
 
 
         Requires
         --------
             volume_liquid defined on each mix's Substance.
->>>>>>> 48b2e5f2
         """
         pure_volumes = np.array(
             [
@@ -134,14 +92,10 @@
                 for substance in self.substances
             ]
         )
-<<<<<<< HEAD
-        return np.dot(pure_volumes, moles)
-=======
 
         mix_volumes = np.multiply(pure_volumes, mole_fractions).sum(axis=0)
 
         return mix_volumes
->>>>>>> 48b2e5f2
 
     def mix_heat_capacity(
         self,
@@ -149,9 +103,6 @@
         temperature: Union[float, NDArray[np.float64]],
         pressure: Union[float, NDArray[np.float64]],
     ):
-<<<<<<< HEAD
-        """Calculate the heat capacity of the mixture.
-=======
         r"""Calculate the mixture's heat capacity [J/mol].
 
         Multiple mixture compositions can be specified by a moles matrix. Each
@@ -167,7 +118,6 @@
         | :math:`C_{p_i}`: ideal gas heat capacity of the mix's
           :math:`i`-th substance.
         | :math:`z_i`: mole fraction of the mix's :math:`i`-th substance.
->>>>>>> 48b2e5f2
 
         Parameters
         ----------
