--- conflicted
+++ resolved
@@ -1,9 +1,6 @@
-<<<<<<< HEAD
 """Ideal solution Module."""
-=======
 from typing import List
 
->>>>>>> fbd58840
 import numpy as np
 
 from reactord.mix.abstract_mix import AbstractMix
@@ -11,7 +8,6 @@
 
 
 class IdealSolution(AbstractMix):
-<<<<<<< HEAD
     """IdealGas object class.
 
     This class should be used when the mixture is considered an ideal gas.
@@ -20,9 +16,6 @@
     ----------
     substance_list : list [float]
         list of substance objects
-=======
-    def __init__(self, substance_list: List[Substance]):
->>>>>>> fbd58840
 
     Attributes
     ----------
@@ -131,12 +124,8 @@
 
         return enthalpies
 
-<<<<<<< HEAD
-    def formation_enthalpies_correction(self):
-        """Return corrects the enthalpy of formation of pure substances.
-=======
     def formation_enthalpies_correction(self, temperature: float, *args):
->>>>>>> fbd58840
+    """Return corrects the enthalpy of formation of pure substances.
 
         Method that corrects the enthalpy of formation of pure
         substances When its melting temperature is greater than 298.
