--- conflicted
+++ resolved
@@ -8,21 +8,8 @@
 class AbstractMix(metaclass=ABCMeta):
     """Mixture object abstract class."""
 
-<<<<<<< HEAD
     def mol_fracations(self, moles: list[float]):
         """Calculate the molar fractions of the mixture.
-=======
-    Parameters
-    ----------
-    substance_list : ndarray or List[Substance objects]
-        list or array of Substance objects."""
-
-    # ==================================================================
-    # Mixtures common methods
-    # ==================================================================
-    def mol_fracations(self, moles: List[float]):
-        """method that calculates the molar fractions of the mixture
->>>>>>> fbd58840
 
         Parameters
         ----------
@@ -142,15 +129,10 @@
         raise NotImplementedError()
 
     @abstractmethod
-<<<<<<< HEAD
-    def mix_heat_capacity(self, moles, temperature, pressure):
-        """Return the heat capacity of the mixture.
-=======
     def mix_heat_capacity(
         self, moles: List[float], temperature: float, pressure: float
     ):
-        """Method that returns the heat capacity of the mixture.
->>>>>>> fbd58840
+       """Return the heat capacity of the mixture.
 
         Parameters
         ----------
