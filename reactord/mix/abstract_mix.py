"""Abstract_mix Module."""
from abc import ABCMeta, abstractmethod
from typing import List

import numpy as np

from reactord.substance import Substance


class AbstractMix(metaclass=ABCMeta):
    """Mixture object abstract class."""

<<<<<<< HEAD
    Parameters
    ----------
    substance_list : ndarray or List[Substance objects]
        list or array of Substance objects."""

    substances: List[Substance] = []

    # ==================================================================
    # Mixtures common methods
    # ==================================================================
=======
>>>>>>> 0020ad9c
    def mol_fracations(self, moles: List[float]):
        """Calculate the molar fractions of the mixture.

        Parameters
        ----------
        moles: ndarray or list [float]
            moles of each substance

        Returns
        -------
        ndarray
            array that contains the molar fractions of mixture's
            substances
        """
        total_moles = np.sum(moles, axis=0)
        zi = np.divide(moles, total_moles)

        return zi

    def partial_pressures(
        self, moles: List[float], temperature: float, pressure: float
    ):
        """Calculate the partial pressures of the mixture.

        Parameters
        ----------
        moles: ndarray or list [float]
            moles of each substance
        temperature: float
            Temperature [K]
        pressure: float
           Total Pressure [Pa]

        Returns
        -------
        ndarray
            array that contains the partial pressures of mixture's
            substances
        """
        zi = self.mol_fracations(moles)
        partial_pressures = np.multiply(zi, pressure)
        return partial_pressures

    def __len__(self):
        """Return the number of substances in the mixture.

        Redifine the magic method __len__
        Returns
        -------
        int
            Number of substances in the mixture
        """
        return len(self.substances)

    def __str__(self):
        """Return a text whit information about the components of the mixture.

        Returns
        -------
        str
            Text whit information about the components of the mixture.
        """
        string = (
            f"The mixture contains the following"
            f" {len(self.substances)} components:\n"
        )
        for i, substance in enumerate(self.substances):
            string = string + substance.name.capitalize() + "\n"
        return string

    # ==================================================================
    # Mixtures specifics methods
    # ==================================================================

    @abstractmethod
    def concentrations(
        self, moles: List[float], temperature: float, pressure: float
    ):
        """Concentrations of the mixtures substances.

        Concentrations of the mixtures substances at the given moles
        of each compound, temperature and pressure.

        Parameters
        ----------
        moles: ndarray or list [float]
            moles of each substance
        temperature: float
            Temperature [K]
        pressure: float
           Total Pressure [Pa]

        Returns
        -------
        ndarray [float]
            ndarray that contains the concentrations of the mixture's
            substances [mol/m^3]
        """
        raise NotImplementedError()

    @abstractmethod
    def volume(self):
        """Return the volume of the mixture.

        Parameters
        ----------
        moles: ndarray or list [float]
         moles of each substance
        temperature: float
            Temperature [K]
        pressure: float
           Total Pressure [Pa]

        Returns
        -------
        float
            volume of the mixture [m^3]
        """
        raise NotImplementedError()

    @abstractmethod
    def mix_heat_capacity(
        self, moles: List[float], temperature: float, pressure: float
    ):
        """Return the heat capacity of the mixture.

        Parameters
        ----------
        moles: ndarray or list [float]
            moles of each substance
        temperature: float
            Temperature [K]
        pressure: float
           Total Pressure [Pa]
        """
        raise NotImplementedError()

    @abstractmethod
    def _formation_enthalpies_set(self):
        """Calculate the formation enthalpy of the mixture's substances."""
        raise NotImplementedError()

    @abstractmethod
    def formation_enthalpies_correction(
        self,
        temperature: float,
        pressure: float,
    ):
        """Calculate the correction therm for the formation enthalpy.

        Method that calculates the correction therm for the formation
        enthalpy of the pure substances from 298.15 K and 100000 Pa to
        temperature and pressure

        Parameters
        ----------
        temperature : float
            Correction temperature for the formation enthalpies. [K]
        pressure : float
            Correction pressure for the formation enthalpies. [Pa]

        """
        raise NotImplementedError()<|MERGE_RESOLUTION|>--- conflicted
+++ resolved
@@ -10,19 +10,12 @@
 class AbstractMix(metaclass=ABCMeta):
     """Mixture object abstract class."""
 
-<<<<<<< HEAD
-    Parameters
-    ----------
-    substance_list : ndarray or List[Substance objects]
-        list or array of Substance objects."""
-
     substances: List[Substance] = []
 
     # ==================================================================
     # Mixtures common methods
     # ==================================================================
-=======
->>>>>>> 0020ad9c
+    
     def mol_fracations(self, moles: List[float]):
         """Calculate the molar fractions of the mixture.
 
