import numpy as np

import pytest

import reactord as rd


def test_one_substance_mix():
    hexane = rd.Substance.from_thermo_database("hexane", "hexane")
    lauric_acid = rd.Substance.from_thermo_database(
        "lauric acid", "lauric acid"
    )

    mixture = rd.mix.IdealSolution([hexane])
    mixture2 = rd.mix.IdealSolution([lauric_acid])

    compositions = np.array([[1], [10], [100], [1000], [10000]])
    temperature = np.array([300, 400, 500, 600])
    pressure = 101325

    # Lauric acid normal boiling point
    nbp_lauric_acid = lauric_acid.normal_melting_point

    for t in temperature:
        assert mixture.formation_enthalpies_correction(
            t, pressure
        ) == hexane.heat_capacity_liquid_dt_integral(298.15, t, pressure)

        cpdt_solid = lauric_acid.heat_capacity_solid_dt_integral(
            298.15, nbp_lauric_acid, pressure
        )
        dh_fus = lauric_acid.fusion_enthalpy(nbp_lauric_acid)
        cpdt_liquid = lauric_acid.heat_capacity_liquid_dt_integral(
            nbp_lauric_acid, t, pressure
        )

        assert mixture2.formation_enthalpies_correction(t, pressure) == (
            cpdt_solid + dh_fus + cpdt_liquid
        )

    for z in compositions:
        assert mixture.mole_fractions(z) == 1.0

        for t in temperature:
<<<<<<< HEAD
            np.allclose(
                mixture.volume(z, t, pressure),
                (hexane.volume_liquid(t, pressure)),
=======
            assert mixture.volume(mixture.mole_fractions(z), t, pressure) == (
                hexane.volume_liquid(t, pressure),
>>>>>>> 48b2e5f2
            )

            assert mixture.concentrations(
                mixture.mole_fractions(z), t, pressure
            ) == ((1 / hexane.volume_liquid(t, pressure)))

            assert mixture.mix_heat_capacity(
                mixture.mole_fractions(z), t, pressure
            ) == (hexane.heat_capacity_liquid(t, pressure))


def test_three_substance_mix():
    hexane = rd.Substance.from_thermo_database("hexane", "hexane")
    toluene = rd.Substance.from_thermo_database("toluene", "toluene")
    butanol = rd.Substance.from_thermo_database("butanol", "butanol")

    mixture = rd.mix.IdealSolution([hexane, toluene, butanol])

    # Formation enthalpies
    fh = np.array(
        [
            hexane.formation_enthalpy,
            toluene.formation_enthalpy,
            butanol.formation_enthalpy,
        ]
    )

    assert (fh == mixture.get_formation_enthalpies()).all()

    compositions = np.array(
        [
            [1, 5, 8],
            [10, 15, 20],
            [100, 50, 30],
            [1000, 8000, 500],
            [10000, 500, 4000],
        ]
    )
    temperature = np.array([300, 400, 500, 600])
    pressure = 101325

    for t in temperature:
        heat_cap_correction = np.array(
            [
                hexane.heat_capacity_liquid_dt_integral(298.15, t, pressure),
                toluene.heat_capacity_liquid_dt_integral(298.15, t, pressure),
                butanol.heat_capacity_liquid_dt_integral(298.15, t, pressure),
            ]
        )

        raw_heat_capacities = np.array(
            [
                hexane.heat_capacity_liquid(t, pressure),
                toluene.heat_capacity_liquid(t, pressure),
                butanol.heat_capacity_liquid(t, pressure),
            ]
        )

        volumes = np.array(
            [
                hexane.volume_liquid(t, pressure),
                toluene.volume_liquid(t, pressure),
                butanol.volume_liquid(t, pressure),
            ]
        )

        # Test of formation_enthalpies correction method
        assert (
            mixture.formation_enthalpies_correction(t, pressure)
            == heat_cap_correction
        ).all()  # OKAY

    for moles in compositions:
        raw_mol_fraction = moles / sum(moles)

        # Test of mol_fractions method
        assert (
            mixture.mole_fractions(moles) == raw_mol_fraction
        ).all()  # OKAY

        # Test of volume method
<<<<<<< HEAD
        vol_mix = mixture.volume(moles, t, pressure)
        assert vol_mix == np.dot(volumes, moles)  # OKAY
=======
        vol_mix = mixture.volume(raw_mol_fraction, t, pressure)
        assert np.allclose(vol_mix, np.dot(volumes, raw_mol_fraction))
>>>>>>> 48b2e5f2

        # Test of concentrations method
        total_molar_vol = np.dot(raw_mol_fraction, volumes)
        raw_concentrations = np.divide(raw_mol_fraction, total_molar_vol)
        assert np.allclose(
            mixture.concentrations(moles, t, pressure), raw_concentrations
        )

        # Test of mix_heat_capacity method
        raw_mix_heat_capacity = np.dot(raw_heat_capacities, raw_mol_fraction)
        assert np.allclose(
            mixture.mix_heat_capacity(raw_mol_fraction, t, pressure),
            raw_mix_heat_capacity,
        )  # OKAY


def test_broadcast():
    def cp1(temperature, pressure):
        cp = np.ones(np.size(temperature)) * 10
        return cp

    def cp2(temperature, pressure):
        cp = np.ones(np.size(temperature)) * 20
        return cp

    def cp3(temperature, pressure):
        vol = np.ones(np.size(temperature)) * 30
        return vol

    def vol1(temperature, pressure):
        vol = np.ones(np.size(temperature)) * 10
        return vol

    def vol2(temperature, pressure):
        vol = np.ones(np.size(temperature)) * 20
        return vol

    def vol3(temperature, pressure):
        vol = np.ones(np.size(temperature)) * 30
        return vol

    substance1 = rd.Substance(
        name="sus1",
        molecular_weight=10,
        heat_capacity_liquid=cp1,
        volume_liquid=vol1,
    )

    substance2 = rd.Substance(
        name="sus2",
        molecular_weight=20,
        heat_capacity_liquid=cp2,
        volume_liquid=vol2,
    )

    substance3 = rd.Substance(
        name="sus3",
        molecular_weight=30,
        heat_capacity_liquid=cp3,
        volume_liquid=vol3,
    )

    mixture = rd.mix.IdealSolution([substance1, substance2, substance3])

    moles = np.array(
        [[1, 2, 3, 4, 5, 6], [6, 5, 4, 3, 2, 1], [0, 2, 5, 2, 1, 5]]
    )

    # mole fractions
    mole_fractions = mixture.mole_fractions(moles)

    raw_mole_fractions = np.array(
        [
            [
                1 / (1 + 6),
                2 / (2 + 5 + 2),
                3 / (3 + 4 + 5),
                4 / (4 + 3 + 2),
                5 / (5 + 2 + 1),
                6 / (6 + 1 + 5),
            ],
            [
                6 / (1 + 6),
                5 / (2 + 5 + 2),
                4 / (3 + 4 + 5),
                3 / (4 + 3 + 2),
                2 / (5 + 2 + 1),
                1 / (6 + 1 + 5),
            ],
            [
                0 / (1 + 6),
                2 / (2 + 5 + 2),
                5 / (3 + 4 + 5),
                2 / (4 + 3 + 2),
                1 / (5 + 2 + 1),
                5 / (6 + 1 + 5),
            ],
        ]
    )

    assert np.allclose(mole_fractions, raw_mole_fractions)

    # mixture molecular weight
    mix_molecular_weight = mixture.mix_molecular_weight(mole_fractions)

    pure_molecular_weights = np.array([10, 20, 30])

    raw_mix_molecular_weight = np.array([])
    for composition in mole_fractions.T:
        raw_mix_molecular_weight = np.append(
            raw_mix_molecular_weight,
            np.dot(composition, pure_molecular_weights),
        )

    assert np.allclose(mix_molecular_weight, raw_mix_molecular_weight)

    # concentrations
    temperatures = np.array([300, 400, 500, 600, 700, 800])
    pressures = np.array([100000, 200000, 300000, 400000, 500000, 600000])

    concentrations = mixture.concentrations(
        mole_fractions, temperatures, pressures
    )

    raw_concentrations = np.ones((6, 3))

    for idx, (t, p) in enumerate(zip(temperatures, pressures)):
        volume = np.dot(mole_fractions.T[idx], [10, 20, 30])
        density = 1 / volume

        conc = np.multiply(mole_fractions.T[idx], density)
        raw_concentrations[idx, :] = conc

    raw_concentrations = raw_concentrations.T

    assert np.allclose(concentrations, raw_concentrations)

    # partial pressures
    partial_pressures = mixture.partial_pressures(
        mole_fractions, temperatures, pressures
    )

    raw_partial_pressures = np.ones((6, 3))
    for idx, (t, p) in enumerate(zip(temperatures, pressures)):
        partial_pres = np.multiply(mole_fractions.T[idx], p)

        raw_partial_pressures[idx, :] = partial_pres

    assert np.allclose(partial_pressures, raw_partial_pressures.T)

    # volume
    volumes = mixture.volume(mole_fractions, temperatures, pressures)

    raw_volumes = np.ones(6)

    for idx, (t, p) in enumerate(zip(temperatures, pressures)):
        volume = np.dot(mole_fractions.T[idx], [10, 20, 30])

        raw_volumes[idx] = volume

    assert np.allclose(volumes, raw_volumes)

    # molar density
    molar_densities = mixture.molar_density(
        mole_fractions, temperatures, pressures
    )

    raw_molar_densities = np.ones(6)

    for idx, (t, p) in enumerate(zip(temperatures, pressures)):
        volume = np.dot(mole_fractions.T[idx], [10, 20, 30])
        molar_density = 1 / volume

        raw_molar_densities[idx] = molar_density

    assert np.allclose(molar_densities, raw_molar_densities)

    # mass density
    mass_densities = mixture.mass_density(
        mole_fractions, temperatures, pressures
    )

    raw_mass_densities = np.ones(6)

    for idx, (t, p) in enumerate(zip(temperatures, pressures)):
        volume = np.dot(mole_fractions.T[idx], [10, 20, 30])
        molar_density = 1 / volume
        mass_density = (
            np.sum(
                molar_density * mole_fractions.T[idx] * np.array([10, 20, 30])
            )
            / 1000
        )

        raw_mass_densities[idx] = mass_density

    assert np.allclose(mass_densities, raw_mass_densities)

    # mix heat capacity
    heat_capacities = mixture.mix_heat_capacity(
        mole_fractions, temperatures, pressures
    )

    raw_heat_capacities = np.ones(6)

    for idx, (t, p) in enumerate(zip(temperatures, pressures)):
        heat_capacity = np.sum(mole_fractions.T[idx] * np.array([10, 20, 30]))

        raw_heat_capacities[idx] = heat_capacity

<<<<<<< HEAD
    assert enthalpies_mix[2] == 3000


def test_not_implemented():
    hexane = rd.Substance.from_thermo_database("hexane")
    toluene = rd.Substance.from_thermo_database("toluene")
    butanol = rd.Substance.from_thermo_database("butanol")

    mixture = rd.mix.IdealSolution(A=hexane, B=toluene, C=butanol)

    with pytest.raises(NotImplementedError):
        mixture.mixture_viscosity(
            temperature=293, pressure=101300, moles=[1, 1, 1]
        )
=======
    assert np.allclose(heat_capacities, raw_heat_capacities)
>>>>>>> 48b2e5f2
<|MERGE_RESOLUTION|>--- conflicted
+++ resolved
@@ -42,14 +42,8 @@
         assert mixture.mole_fractions(z) == 1.0
 
         for t in temperature:
-<<<<<<< HEAD
-            np.allclose(
-                mixture.volume(z, t, pressure),
-                (hexane.volume_liquid(t, pressure)),
-=======
             assert mixture.volume(mixture.mole_fractions(z), t, pressure) == (
                 hexane.volume_liquid(t, pressure),
->>>>>>> 48b2e5f2
             )
 
             assert mixture.concentrations(
@@ -131,13 +125,8 @@
         ).all()  # OKAY
 
         # Test of volume method
-<<<<<<< HEAD
-        vol_mix = mixture.volume(moles, t, pressure)
-        assert vol_mix == np.dot(volumes, moles)  # OKAY
-=======
         vol_mix = mixture.volume(raw_mol_fraction, t, pressure)
         assert np.allclose(vol_mix, np.dot(volumes, raw_mol_fraction))
->>>>>>> 48b2e5f2
 
         # Test of concentrations method
         total_molar_vol = np.dot(raw_mol_fraction, volumes)
@@ -348,21 +337,4 @@
 
         raw_heat_capacities[idx] = heat_capacity
 
-<<<<<<< HEAD
-    assert enthalpies_mix[2] == 3000
-
-
-def test_not_implemented():
-    hexane = rd.Substance.from_thermo_database("hexane")
-    toluene = rd.Substance.from_thermo_database("toluene")
-    butanol = rd.Substance.from_thermo_database("butanol")
-
-    mixture = rd.mix.IdealSolution(A=hexane, B=toluene, C=butanol)
-
-    with pytest.raises(NotImplementedError):
-        mixture.mixture_viscosity(
-            temperature=293, pressure=101300, moles=[1, 1, 1]
-        )
-=======
-    assert np.allclose(heat_capacities, raw_heat_capacities)
->>>>>>> 48b2e5f2
+    assert np.allclose(heat_capacities, raw_heat_capacities)