[tox]
envlist =
    style,
    check-manifest,
    check-testdir,
    py37,
    py38,
    py39,
    py310,
    py311,
    coverage,
<<<<<<< HEAD
    docstyle,
    check-manifest
=======
isolated_build = True
>>>>>>> fbd58840

# =============================================================================
# ENVS
# =============================================================================


[testenv]
deps =
    ipdb
    pytest
usedevelop = True
commands =
    pytest tests/ {posargs}


[testenv:style]
skip_install = True
usedevelop = False
deps = flake8
       flake8-black
       flake8-builtins
       flake8-import-order
       pep8-naming
commands =
        flake8 tests/ reactord/ {posargs}


[testenv:check-manifest]
skip_install = True
usedevelop = False
deps = check-manifest
commands = check-manifest


[testenv:check-testdir]
skip_install = True
deps =
    https://github.com/quatrope/qafan/archive/refs/heads/master.zip
commands =
    check-testdir check tests/ --reference-dir reactord/ {posargs}


[testenv:coverage]
deps =
    {[testenv]deps}  # Esto instala las mismas dependencias que [testenv]
    coverage
    pytest-cov
commands =
    coverage erase
<<<<<<< HEAD
    pytest tests/ --cov=reactord/ --cov-append --cov-report=term-missing 
    coverage report --fail-under=80 -m

[testenv:docstyle]
deps = pydocstyle
commands = pydocstyle reactord --convention=numpy

[testenv:check-manifest]
skip_install = True
usedevelop = False
deps = check-manifest
commands = check-manifest
=======
    pytest tests/ --cov=reactord/ --cov-append --cov-report=term-missing
    coverage report --fail-under=90 -m
>>>>>>> fbd58840
<|MERGE_RESOLUTION|>--- conflicted
+++ resolved
@@ -9,12 +9,8 @@
     py310,
     py311,
     coverage,
-<<<<<<< HEAD
-    docstyle,
-    check-manifest
-=======
 isolated_build = True
->>>>>>> fbd58840
+
 
 # =============================================================================
 # ENVS
@@ -64,20 +60,5 @@
     pytest-cov
 commands =
     coverage erase
-<<<<<<< HEAD
-    pytest tests/ --cov=reactord/ --cov-append --cov-report=term-missing 
-    coverage report --fail-under=80 -m
-
-[testenv:docstyle]
-deps = pydocstyle
-commands = pydocstyle reactord --convention=numpy
-
-[testenv:check-manifest]
-skip_install = True
-usedevelop = False
-deps = check-manifest
-commands = check-manifest
-=======
     pytest tests/ --cov=reactord/ --cov-append --cov-report=term-missing
     coverage report --fail-under=90 -m
->>>>>>> fbd58840
